--- conflicted
+++ resolved
@@ -100,66 +100,8 @@
     return newPose;
   }
 
-  /**
-   * Given an image or video, returns an array of objects containing pose estimations 
-   *    using single or multi-pose detection.
-   * @param {HTMLVideoElement || p5.Video || function} inputOr 
-   * @param {function} cb 
-   */
-  /* eslint max-len: ["error", { "code": 180 }] */
-  async singlePose(inputOr, cb) {
+  getInput(inputOr){
     let input;
-
-    if (inputOr instanceof HTMLImageElement 
-      || inputOr instanceof HTMLVideoElement
-      || inputOr instanceof HTMLCanvasElement
-      || inputOr instanceof ImageData) {
-      input = inputOr;
-<<<<<<< HEAD
-    } else if (typeof inputOr === 'object' && (inputOr.elt instanceof HTMLImageElement 
-      || inputOr.elt instanceof HTMLVideoElement
-      || inputOr.elt instanceof ImageData)) {
-      input = inputOr.elt; // Handle p5.js image and video
-    } else if (typeof inputOr === 'object' && inputOr.canvas instanceof HTMLCanvasElement) {
-      input = inputOr.canvas; // Handle p5.js image
-=======
-    } else if (typeof inputOr === "object") {
-      if (!inputOr.pixels.length) {
-        inputOr.loadPixels();
-      }
-      // Handle p5.js image
-      input = inputOr.imageData;
->>>>>>> ba322f59
-    } else {
-      input = this.video;
-    }
-    
-
-    const pose = await this.net.estimateSinglePose(input, this.imageScaleFactor, this.flipHorizontal, this.outputStride);
-    const poseWithParts = this.mapParts(pose);
-    const result = [{ pose:poseWithParts, skeleton: this.skeleton(pose.keypoints) }];
-    this.emit('pose', result);
-
-    if (this.video) {
-      return tf.nextFrame().then(() => this.singlePose());
-    }
-
-    if (typeof cb === 'function') {
-      cb(result);
-    }
-
-    return result;
-  }
-  
-  /**
-   * Given an image or video, returns an array of objects containing pose 
-   *    estimations using single or multi-pose detection.
-   * @param {HTMLVideoElement || p5.Video || function} inputOr 
-   * @param {function} cb 
-   */
-  async multiPose(inputOr, cb) {
-    let input;
-
     if (inputOr instanceof HTMLImageElement 
       || inputOr instanceof HTMLVideoElement
       || inputOr instanceof HTMLCanvasElement
@@ -175,6 +117,44 @@
       input = this.video;
     }
 
+    return input;
+  }
+
+  /**
+   * Given an image or video, returns an array of objects containing pose estimations 
+   *    using single or multi-pose detection.
+   * @param {HTMLVideoElement || p5.Video || function} inputOr 
+   * @param {function} cb 
+   */
+  /* eslint max-len: ["error", { "code": 180 }] */
+  async singlePose(inputOr, cb) {
+    const input = this.getInput(inputOr);
+
+    const pose = await this.net.estimateSinglePose(input, this.imageScaleFactor, this.flipHorizontal, this.outputStride);
+    const poseWithParts = this.mapParts(pose);
+    const result = [{ pose:poseWithParts, skeleton: this.skeleton(pose.keypoints) }];
+    this.emit('pose', result);
+
+    if (this.video) {
+      return tf.nextFrame().then(() => this.singlePose());
+    }
+
+    if (typeof cb === 'function') {
+      cb(result);
+    }
+
+    return result;
+  }
+  
+  /**
+   * Given an image or video, returns an array of objects containing pose 
+   *    estimations using single or multi-pose detection.
+   * @param {HTMLVideoElement || p5.Video || function} inputOr 
+   * @param {function} cb 
+   */
+  async multiPose(inputOr, cb) {
+    const input = this.getInput(inputOr);
+
     const poses = await this.net.estimateMultiplePoses(input, this.imageScaleFactor, this.flipHorizontal, this.outputStride);
     const posesWithParts = poses.map(pose => (this.mapParts(pose)));
     const result = posesWithParts.map(pose => ({ pose, skeleton: this.skeleton(pose.keypoints) }));
