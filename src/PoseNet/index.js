--- conflicted
+++ resolved
@@ -86,13 +86,8 @@
     }
 
     const pose = await this.net.estimateSinglePose(input, this.imageScaleFactor, this.flipHorizontal, this.outputStride);
-<<<<<<< HEAD
-
-    const result = [{ pose, skeleton: this.skeleton(pose.keypoints) }];
-=======
     const poseWithParts = this.mapParts(pose);
     const result = [{ poseWithParts, skeleton: this.skeleton(pose.keypoints) }];
->>>>>>> 31db0083
     this.emit('pose', result);
 
     if (this.video) {
@@ -159,4 +154,5 @@
 
   return new PoseNet(video, options, detectionType, callback);
 };
+
 export default poseNet;