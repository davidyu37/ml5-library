--- conflicted
+++ resolved
@@ -9,12 +9,7 @@
 
 - **The 2 main repositories you'll likely be working with**:
   + [ml5-library]([https://github.com/ml5js](https://github.com/ml5js/ml5-library))
-<<<<<<< HEAD
     * this is the main ml5js library. When building the library, all of the files in the `/src` directory get bundled into the `ml5.js` library. Releases to the ml5 library get sent to `npm` and are hosted at https://unpkg.com/ (e.g. `https://unpkg.com/ml5@0.2.1/dist/ml5.min.js`). When adding new features or updates to the ml5 library, you should also add an example in the `examples/` subdirectory of this repo to showcase how your new feature works. Usually examples are submitted in a simple p5.js sketch, but they can also be in vanilla javascript.
-=======
-    * this is the main ml5js library. When building the library, all of the files in the `/src` directory get bundled into the `ml5.js` library. Releases to the ml5 library get sent to `npm` and are hosted at https://unpkg.com/ (e.g. `https://unpkg.com/ml5@0.2.1/dist/ml5.min.js`)
-    * the examples folder showcases the functionality of the ml5-library. When submitting new features or updates to the ml5 library, you should also showcase how your new feature works. Usually examples are submitted in a simple p5.js sketch, but they can also be in vanilla javascript.
->>>>>>> 86df230f
   + [ml5-website](https://github.com/ml5js/ml5-website)
     * the ml5-website is what you see here: https://ml5js.org/. As we make changes to the ml5 API and examples, the website also needs to be updated. For now, we're working with a manual process to updating changes, but we're working on development processes to help sync all these efforts. For now, make sure to update the ml5-website when making changes to ml5-library and vice-versa.
 - **Data and models**:
@@ -52,13 +47,8 @@
 3. you make a comment on an existing issue or post your issue and indicate that you're curious to do your best to add this to ml5-library 🔬
 4. you create a new branch on your `forked` copy of the ml5-library and call it something meaningful like `new-generative-model-x`
 5. you jam on your new feature, commit your changes with meaningful commit messages, and push your changes to your new feature branch (e.g. `new-generative-model-x`)
-<<<<<<< HEAD
 6. you should also add an example of your new feature to the `examples/` directory so that other people can learn how to use your new feature.
 7. when ready, make a pull request to the `development` branch of ml5-library. Submit to the `development` since your feature is part of the new frontier of the ml5-library. Important is step 7 below.
-=======
-6. when ready, make a pull request to the `development` branch of ml5-library. Submit to the `development` since your feature is part of the new frontier of the ml5-library. Important is step 7 below.
-7. you should also include an example of your new feature so the ml5 dev team can run your proposed feature and provide feedback.
->>>>>>> 86df230f
 8. the ml5 dev team will review your changes and quite likely correspond with you on your changes. When all looks good, your changes will be merged in. 🎉
 9. hi-fives 👏 and hugs 🤗
 
@@ -243,11 +233,7 @@
 
   Just be sure to add files before running commitizen!
 
-<<<<<<< HEAD
 7. (OPTIONAL) Push your code and submit a Pull Request!
-=======
-7. (OPTIONAL) Push your code and submit a Pull Request! Remember if you make a pull request on a new features or feature update you should include examples so that others can use your new feature and test it out.
->>>>>>> 86df230f
 
 ## Running Unit Tests
 
@@ -330,12 +316,8 @@
 ```
 
 7. Enter your multi-factor auth when prompted where it says `OTP` (one time password): `your OTP code`
-<<<<<<< HEAD
 8. Your new npm version should be released! 
 9. Lastly, go to Github and document that new release with `release notes`.
-=======
-8. Your new npm version should be released!
->>>>>>> 86df230f
 
 
 ## Additional Resources
