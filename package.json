--- conflicted
+++ resolved
@@ -1,10 +1,6 @@
 {
   "name": "ml5",
-<<<<<<< HEAD
-  "version": "0.2.2",
-=======
   "version": "0.2.3",
->>>>>>> 03b3054d
   "description": "A friendly machine learning library for the web.",
   "main": "dist/ml5.min.js",
   "directories": {
