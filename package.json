--- conflicted
+++ resolved
@@ -114,11 +114,8 @@
     "@magenta/sketch": "0.2.0",
     "@tensorflow-models/body-pix": "1.1.2",
     "@tensorflow-models/coco-ssd": "^2.0.0",
-<<<<<<< HEAD
     "@tensorflow-models/facemesh": "0.0.3",
-=======
     "@tensorflow-models/handpose": "0.0.3",
->>>>>>> 56bfba81
     "@tensorflow-models/knn-classifier": "1.2.1",
     "@tensorflow-models/mobilenet": "2.0.3",
     "@tensorflow-models/posenet": "^2.2.1",
