--- conflicted
+++ resolved
@@ -19,11 +19,11 @@
 
 There are several ways you can use the ml5.js library:
 
-* You can use the latest version (0.2.2) by adding it to the head section of your HTML document:
+* You can use the latest version (0.2.3) by adding it to the head section of your HTML document:
 
-**v0.2.2**
+**v0.2.3**
 ```javascript
-<script src="https://unpkg.com/ml5@0.2.2/dist/ml5.min.js" type="text/javascript"></script>
+<script src="https://unpkg.com/ml5@0.2.3/dist/ml5.min.js" type="text/javascript"></script>
 ```
 
 * If you need to use an earlier version for any reason, you can change the version number.
@@ -70,11 +70,7 @@
 
 ## Acknowledgements
 
-<<<<<<< HEAD
-ml5.js is supported by the time and dedication of open source developers from all over the world. Funding and support is generously provided by a [Google Education grant](https://edu.google.com/giving/?modal_active=none) via [Dan Shiffman](https://shiffman.net/) at NYU's ITP/IMA program.
-=======
 ml5.js is supported by the time and dedication of open source developers from all over the world. Funding and support is generously provided by a [Google Education grant](https://edu.google.com/giving/?modal_active=none) at NYU's ITP/IMA program.
->>>>>>> 385c8f19
 
 Many thanks [BrowserStack](https://www.browserstack.com/) for providing testing support. 
 
